# Copyright 2022 The HuggingFace Team. All rights reserved.
#
# Licensed under the Apache License, Version 2.0 (the "License");
# you may not use this file except in compliance with the License.
# You may obtain a copy of the License at
#
#     http://www.apache.org/licenses/LICENSE-2.0
#
# Unless required by applicable law or agreed to in writing, software
# distributed under the License is distributed on an "AS IS" BASIS,
# WITHOUT WARRANTIES OR CONDITIONS OF ANY KIND, either express or implied.
# See the License for the specific language governing permissions and
# limitations under the License.

from dataclasses import dataclass
from typing import Optional, Tuple, Union

import torch
import torch.nn as nn

from ..configuration_utils import ConfigMixin, register_to_config
from ..modeling_utils import ModelMixin
from ..utils import BaseOutput
from .embeddings import GaussianFourierProjection, TimestepEmbedding, Timesteps
from .unet_1d_blocks import get_down_block, get_mid_block, get_out_block, get_up_block


@dataclass
class UNet1DOutput(BaseOutput):
    """
    Args:
        sample (`torch.FloatTensor` of shape `(batch_size, num_channels, sample_size)`):
            Hidden states output. Output of last layer of model.
    """

    sample: torch.FloatTensor


class UNet1DModel(ModelMixin, ConfigMixin):
    r"""
    UNet1DModel is a 1D UNet model that takes in a noisy sample and a timestep and returns sample shaped output.

    This model inherits from [`ModelMixin`]. Check the superclass documentation for the generic methods the library
    implements for all the model (such as downloading or saving, etc.)

    Parameters:
        sample_size (`int`, *optional*): Default length of sample. Should be adaptable at runtime.
        in_channels (`int`, *optional*, defaults to 2): Number of channels in the input sample.
        out_channels (`int`, *optional*, defaults to 2): Number of channels in the output.
        time_embedding_type (`str`, *optional*, defaults to `"fourier"`): Type of time embedding to use.
        freq_shift (`float`, *optional*, defaults to 0.0): Frequency shift for fourier time embedding.
        flip_sin_to_cos (`bool`, *optional*, defaults to :
            obj:`False`): Whether to flip sin to cos for fourier time embedding.
        down_block_types (`Tuple[str]`, *optional*, defaults to :
            obj:`("DownBlock1D", "DownBlock1DNoSkip", "AttnDownBlock1D")`): Tuple of downsample block types.
        up_block_types (`Tuple[str]`, *optional*, defaults to :
            obj:`("UpBlock1D", "UpBlock1DNoSkip", "AttnUpBlock1D")`): Tuple of upsample block types.
        block_out_channels (`Tuple[int]`, *optional*, defaults to :
            obj:`(32, 32, 64)`): Tuple of block output channels.
<<<<<<< HEAD
        up_down_block_layers (`int`, defaults to 2):
            number of resnet, attention, or other layers in the up and down blocks.
        mid_block_layers (`int`, defaults to 5): number of resnet, attention, or other layers in the mid block.
=======
        mid_block_type (`str`, *optional*, defaults to "UNetMidBlock1D"): block type for middle of UNet.
        out_block_type (`str`, *optional*, defaults to `None`): optional output processing of UNet.
        act_fn (`str`, *optional*, defaults to None): optional activitation function in UNet blocks.
        norm_num_groups (`int`, *optional*, defaults to 8): group norm member count in UNet blocks.
        layers_per_block (`int`, *optional*, defaults to 1): added number of layers in a UNet block.
        downsample_each_block (`int`, *optional*, defaults to False:
            experimental feature for using a UNet without upsampling.
>>>>>>> 57525bb4
    """

    @register_to_config
    def __init__(
        self,
        sample_size: int = 65536,
        sample_rate: Optional[int] = None,
        in_channels: int = 2,
        out_channels: int = 2,
        extra_in_channels: int = 0,
        time_embedding_type: str = "fourier",
        flip_sin_to_cos: bool = True,
        use_timestep_embedding: bool = False,
        freq_shift: float = 0.0,
        down_block_types: Tuple[str] = ("DownBlock1DNoSkip", "DownBlock1D", "AttnDownBlock1D"),
        up_block_types: Tuple[str] = ("AttnUpBlock1D", "UpBlock1D", "UpBlock1DNoSkip"),
        mid_block_type: Tuple[str] = "UNetMidBlock1D",
        out_block_type: str = None,
        block_out_channels: Tuple[int] = (32, 32, 64),
<<<<<<< HEAD
        up_down_block_layers: int = 2,
        mid_block_layers: int = 5,
=======
        act_fn: str = None,
        norm_num_groups: int = 8,
        layers_per_block: int = 1,
        downsample_each_block: bool = False,
>>>>>>> 57525bb4
    ):
        super().__init__()
        self.sample_size = sample_size

        # time
        if time_embedding_type == "fourier":
            self.time_proj = GaussianFourierProjection(
                embedding_size=8, set_W_to_weight=False, log=False, flip_sin_to_cos=flip_sin_to_cos
            )
            timestep_input_dim = 2 * block_out_channels[0]
        elif time_embedding_type == "positional":
            self.time_proj = Timesteps(
                block_out_channels[0], flip_sin_to_cos=flip_sin_to_cos, downscale_freq_shift=freq_shift
            )
            timestep_input_dim = block_out_channels[0]

        if use_timestep_embedding:
            time_embed_dim = block_out_channels[0] * 4
            self.time_mlp = TimestepEmbedding(
                in_channels=timestep_input_dim,
                time_embed_dim=time_embed_dim,
                act_fn=act_fn,
                out_dim=block_out_channels[0],
            )

        self.down_blocks = nn.ModuleList([])
        self.mid_block = None
        self.up_blocks = nn.ModuleList([])
        self.out_block = None

        # down
        output_channel = in_channels
        for i, down_block_type in enumerate(down_block_types):
            input_channel = output_channel
            output_channel = block_out_channels[i]

            if i == 0:
                input_channel += extra_in_channels

            is_final_block = i == len(block_out_channels) - 1

            down_block = get_down_block(
                down_block_type,
                num_layers=layers_per_block,
                in_channels=input_channel,
                out_channels=output_channel,
<<<<<<< HEAD
                num_layers=up_down_block_layers,
=======
                temb_channels=block_out_channels[0],
                add_downsample=not is_final_block or downsample_each_block,
>>>>>>> 57525bb4
            )
            self.down_blocks.append(down_block)

        # mid
        self.mid_block = get_mid_block(
            mid_block_type,
            in_channels=block_out_channels[-1],
<<<<<<< HEAD
            out_channels=None,
            num_layers=mid_block_layers,
=======
            mid_channels=block_out_channels[-1],
            out_channels=block_out_channels[-1],
            embed_dim=block_out_channels[0],
            num_layers=layers_per_block,
            add_downsample=downsample_each_block,
>>>>>>> 57525bb4
        )

        # up
        reversed_block_out_channels = list(reversed(block_out_channels))
        output_channel = reversed_block_out_channels[0]
        if out_block_type is None:
            final_upsample_channels = out_channels
        else:
            final_upsample_channels = block_out_channels[0]

        for i, up_block_type in enumerate(up_block_types):
            prev_output_channel = output_channel
            output_channel = (
                reversed_block_out_channels[i + 1] if i < len(up_block_types) - 1 else final_upsample_channels
            )

            is_final_block = i == len(block_out_channels) - 1

            up_block = get_up_block(
                up_block_type,
                num_layers=layers_per_block,
                in_channels=prev_output_channel,
                out_channels=output_channel,
<<<<<<< HEAD
                num_layers=up_down_block_layers,
=======
                temb_channels=block_out_channels[0],
                add_upsample=not is_final_block,
>>>>>>> 57525bb4
            )
            self.up_blocks.append(up_block)
            prev_output_channel = output_channel

        # out
        num_groups_out = norm_num_groups if norm_num_groups is not None else min(block_out_channels[0] // 4, 32)
        self.out_block = get_out_block(
            out_block_type=out_block_type,
            num_groups_out=num_groups_out,
            embed_dim=block_out_channels[0],
            out_channels=out_channels,
            act_fn=act_fn,
            fc_dim=block_out_channels[-1] // 4,
        )

    def forward(
        self,
        sample: torch.FloatTensor,
        timestep: Union[torch.Tensor, float, int],
        return_dict: bool = True,
    ) -> Union[UNet1DOutput, Tuple]:
        r"""
        Args:
            sample (`torch.FloatTensor`): `(batch_size, sample_size, num_channels)` noisy inputs tensor
            timestep (`torch.FloatTensor` or `float` or `int): (batch) timesteps
            return_dict (`bool`, *optional*, defaults to `True`):
                Whether or not to return a [`~models.unet_1d.UNet1DOutput`] instead of a plain tuple.

        Returns:
            [`~models.unet_1d.UNet1DOutput`] or `tuple`: [`~models.unet_1d.UNet1DOutput`] if `return_dict` is True,
            otherwise a `tuple`. When returning a tuple, the first element is the sample tensor.
        """

        # 1. time
        timesteps = timestep
        if not torch.is_tensor(timesteps):
            timesteps = torch.tensor([timesteps], dtype=torch.long, device=sample.device)
        elif torch.is_tensor(timesteps) and len(timesteps.shape) == 0:
            timesteps = timesteps[None].to(sample.device)

        timestep_embed = self.time_proj(timesteps)
        if self.config.use_timestep_embedding:
            timestep_embed = self.time_mlp(timestep_embed)
        else:
            timestep_embed = timestep_embed[..., None]
            timestep_embed = timestep_embed.repeat([1, 1, sample.shape[2]]).to(sample.dtype)

        # 2. down
        down_block_res_samples = ()
        for downsample_block in self.down_blocks:
            sample, res_samples = downsample_block(hidden_states=sample, temb=timestep_embed)
            down_block_res_samples += res_samples

        # 3. mid
        if self.mid_block:
            sample = self.mid_block(sample, timestep_embed)

        # 4. up
        for i, upsample_block in enumerate(self.up_blocks):
            res_samples = down_block_res_samples[-1:]
            down_block_res_samples = down_block_res_samples[:-1]
            sample = upsample_block(sample, res_hidden_states_tuple=res_samples, temb=timestep_embed)

        # 5. post-process
        if self.out_block:
            sample = self.out_block(sample, timestep_embed)

        if not return_dict:
            return (sample,)

        return UNet1DOutput(sample=sample)<|MERGE_RESOLUTION|>--- conflicted
+++ resolved
@@ -57,19 +57,15 @@
             obj:`("UpBlock1D", "UpBlock1DNoSkip", "AttnUpBlock1D")`): Tuple of upsample block types.
         block_out_channels (`Tuple[int]`, *optional*, defaults to :
             obj:`(32, 32, 64)`): Tuple of block output channels.
-<<<<<<< HEAD
         up_down_block_layers (`int`, defaults to 2):
             number of resnet, attention, or other layers in the up and down blocks.
         mid_block_layers (`int`, defaults to 5): number of resnet, attention, or other layers in the mid block.
-=======
         mid_block_type (`str`, *optional*, defaults to "UNetMidBlock1D"): block type for middle of UNet.
         out_block_type (`str`, *optional*, defaults to `None`): optional output processing of UNet.
         act_fn (`str`, *optional*, defaults to None): optional activitation function in UNet blocks.
         norm_num_groups (`int`, *optional*, defaults to 8): group norm member count in UNet blocks.
-        layers_per_block (`int`, *optional*, defaults to 1): added number of layers in a UNet block.
         downsample_each_block (`int`, *optional*, defaults to False:
             experimental feature for using a UNet without upsampling.
->>>>>>> 57525bb4
     """
 
     @register_to_config
@@ -89,15 +85,11 @@
         mid_block_type: Tuple[str] = "UNetMidBlock1D",
         out_block_type: str = None,
         block_out_channels: Tuple[int] = (32, 32, 64),
-<<<<<<< HEAD
         up_down_block_layers: int = 2,
         mid_block_layers: int = 5,
-=======
         act_fn: str = None,
         norm_num_groups: int = 8,
-        layers_per_block: int = 1,
         downsample_each_block: bool = False,
->>>>>>> 57525bb4
     ):
         super().__init__()
         self.sample_size = sample_size
@@ -141,15 +133,11 @@
 
             down_block = get_down_block(
                 down_block_type,
-                num_layers=layers_per_block,
                 in_channels=input_channel,
                 out_channels=output_channel,
-<<<<<<< HEAD
                 num_layers=up_down_block_layers,
-=======
                 temb_channels=block_out_channels[0],
                 add_downsample=not is_final_block or downsample_each_block,
->>>>>>> 57525bb4
             )
             self.down_blocks.append(down_block)
 
@@ -157,16 +145,11 @@
         self.mid_block = get_mid_block(
             mid_block_type,
             in_channels=block_out_channels[-1],
-<<<<<<< HEAD
-            out_channels=None,
             num_layers=mid_block_layers,
-=======
             mid_channels=block_out_channels[-1],
             out_channels=block_out_channels[-1],
             embed_dim=block_out_channels[0],
-            num_layers=layers_per_block,
             add_downsample=downsample_each_block,
->>>>>>> 57525bb4
         )
 
         # up
@@ -187,15 +170,11 @@
 
             up_block = get_up_block(
                 up_block_type,
-                num_layers=layers_per_block,
                 in_channels=prev_output_channel,
                 out_channels=output_channel,
-<<<<<<< HEAD
                 num_layers=up_down_block_layers,
-=======
                 temb_channels=block_out_channels[0],
                 add_upsample=not is_final_block,
->>>>>>> 57525bb4
             )
             self.up_blocks.append(up_block)
             prev_output_channel = output_channel
