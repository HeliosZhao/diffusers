# Copyright 2023 The HuggingFace Team. All rights reserved.
#
# Licensed under the Apache License, Version 2.0 (the "License");
# you may not use this file except in compliance with the License.
# You may obtain a copy of the License at
#
#     http://www.apache.org/licenses/LICENSE-2.0
#
# Unless required by applicable law or agreed to in writing, software
# distributed under the License is distributed on an "AS IS" BASIS,
# WITHOUT WARRANTIES OR CONDITIONS OF ANY KIND, either express or implied.
# See the License for the specific language governing permissions and
# limitations under the License.

import numpy as np
import torch
import torch.nn as nn
from transformers import CLIPConfig, CLIPVisionModel, PreTrainedModel

from ...utils import logging


logger = logging.get_logger(__name__)


def cosine_distance(image_embeds, text_embeds):
    normalized_image_embeds = nn.functional.normalize(image_embeds)
    normalized_text_embeds = nn.functional.normalize(text_embeds)
    return torch.mm(normalized_image_embeds, normalized_text_embeds.t())


class StableDiffusionSafetyChecker(PreTrainedModel):
    config_class = CLIPConfig

    _no_split_modules = ["CLIPEncoderLayer"]

    def __init__(self, config: CLIPConfig):
        super().__init__(config)

        self.vision_model = CLIPVisionModel(config.vision_config)
        self.visual_projection = nn.Linear(config.vision_config.hidden_size, config.projection_dim, bias=False)

        self.concept_embeds = nn.Parameter(torch.ones(17, config.projection_dim), requires_grad=False)
        self.special_care_embeds = nn.Parameter(torch.ones(3, config.projection_dim), requires_grad=False)

        self.concept_embeds_weights = nn.Parameter(torch.ones(17), requires_grad=False)
        self.special_care_embeds_weights = nn.Parameter(torch.ones(3), requires_grad=False)

    @torch.no_grad()
    def forward(self, clip_input, images):
        pooled_output = self.vision_model(clip_input)[1]  # pooled_output
        image_embeds = self.visual_projection(pooled_output)

        # we always cast to float32 as this does not cause significant overhead and is compatible with bfloat16
        special_cos_dist = cosine_distance(image_embeds, self.special_care_embeds).cpu().float().numpy()
        cos_dist = cosine_distance(image_embeds, self.concept_embeds).cpu().float().numpy()

        result = []
        batch_size = image_embeds.shape[0]
        for i in range(batch_size):
            result_img = {"special_scores": {}, "special_care": [], "concept_scores": {}, "bad_concepts": []}

            # increase this value to create a stronger `nfsw` filter
            # at the cost of increasing the possibility of filtering benign images
            adjustment = 0.0

            for concept_idx in range(len(special_cos_dist[0])):
                concept_cos = special_cos_dist[i][concept_idx]
                concept_threshold = self.special_care_embeds_weights[concept_idx].item()
                result_img["special_scores"][concept_idx] = round(concept_cos - concept_threshold + adjustment, 3)
                if result_img["special_scores"][concept_idx] > 0:
                    result_img["special_care"].append({concept_idx, result_img["special_scores"][concept_idx]})
                    adjustment = 0.01

            for concept_idx in range(len(cos_dist[0])):
                concept_cos = cos_dist[i][concept_idx]
                concept_threshold = self.concept_embeds_weights[concept_idx].item()
                result_img["concept_scores"][concept_idx] = round(concept_cos - concept_threshold + adjustment, 3)
                if result_img["concept_scores"][concept_idx] > 0:
                    result_img["bad_concepts"].append(concept_idx)

            result.append(result_img)

        has_nsfw_concepts = [len(res["bad_concepts"]) > 0 for res in result]

        for idx, has_nsfw_concept in enumerate(has_nsfw_concepts):
            if has_nsfw_concept:
<<<<<<< HEAD
                if isinstance(images, np.ndarray):
                    images[idx] = np.zeros(images[idx].shape)  # black image
                elif isinstance(images, torch.Tensor):
                    images[idx] = torch.zeros(images[idx].shape)
=======
                if torch.is_tensor(images) or torch.is_tensor(images[0]):
                    images[idx] = torch.zeros_like(images[idx])  # black image
                else:
                    images[idx] = np.zeros(images[idx].shape)  # black image
>>>>>>> 703307ef

        if any(has_nsfw_concepts):
            logger.warning(
                "Potential NSFW content was detected in one or more images. A black image will be returned instead."
                " Try again with a different prompt and/or seed."
            )

        return images, has_nsfw_concepts

    @torch.no_grad()
    def forward_onnx(self, clip_input: torch.FloatTensor, images: torch.FloatTensor):
        pooled_output = self.vision_model(clip_input)[1]  # pooled_output
        image_embeds = self.visual_projection(pooled_output)

        special_cos_dist = cosine_distance(image_embeds, self.special_care_embeds)
        cos_dist = cosine_distance(image_embeds, self.concept_embeds)

        # increase this value to create a stronger `nsfw` filter
        # at the cost of increasing the possibility of filtering benign images
        adjustment = 0.0

        special_scores = special_cos_dist - self.special_care_embeds_weights + adjustment
        # special_scores = special_scores.round(decimals=3)
        special_care = torch.any(special_scores > 0, dim=1)
        special_adjustment = special_care * 0.01
        special_adjustment = special_adjustment.unsqueeze(1).expand(-1, cos_dist.shape[1])

        concept_scores = (cos_dist - self.concept_embeds_weights) + special_adjustment
        # concept_scores = concept_scores.round(decimals=3)
        has_nsfw_concepts = torch.any(concept_scores > 0, dim=1)

        images[has_nsfw_concepts] = 0.0  # black image

        return images, has_nsfw_concepts<|MERGE_RESOLUTION|>--- conflicted
+++ resolved
@@ -85,17 +85,10 @@
 
         for idx, has_nsfw_concept in enumerate(has_nsfw_concepts):
             if has_nsfw_concept:
-<<<<<<< HEAD
-                if isinstance(images, np.ndarray):
-                    images[idx] = np.zeros(images[idx].shape)  # black image
-                elif isinstance(images, torch.Tensor):
-                    images[idx] = torch.zeros(images[idx].shape)
-=======
                 if torch.is_tensor(images) or torch.is_tensor(images[0]):
                     images[idx] = torch.zeros_like(images[idx])  # black image
                 else:
                     images[idx] = np.zeros(images[idx].shape)  # black image
->>>>>>> 703307ef
 
         if any(has_nsfw_concepts):
             logger.warning(
